--- conflicted
+++ resolved
@@ -187,11 +187,7 @@
     >>> rng = np.random.default_rng()
     >>> values = rng.standard_normal(100)
     >>> differential_entropy(values)
-<<<<<<< HEAD
-    1.4702893940561537
-=======
-    1.2723964230956013
->>>>>>> 0a8e3d22
+    1.3407817436640392
 
     Compare with the true entropy:
 
